# Seer PAS Python SDK

[![Test](https://github.com/seerbio/pas-python-sdk/actions/workflows/test.yml/badge.svg?branch=main)](https://github.com/seerbio/pas-python-sdk/actions/workflows/test.yml)
[![Lint](https://github.com/seerbio/pas-python-sdk/actions/workflows/lint.yml/badge.svg?branch=main)](https://github.com/seerbio/pas-python-sdk/actions/workflows/lint.yml)

This SDK permits interaction with the Seer Proteograph Analysis Suite using Python.
**It is currently in development and is not ready for production use.**

**IMPORTANT:** This SDK is for **INTERNAL USE**!
The publicly-available version can be found at [https://github.com/seerbio/seer-pas-sdk/]().
Note that changes made to this repository will NOT automatically be made available to users and will have to be **manually ported** for public release.

## Installation

```shell
<<<<<<< HEAD
aws codeartifact login --tool pip --repository seer_ds --domain seer --domain-owner 718843040700 --region us-west-2
pip install pas-python-sdk
```
=======
pip install seer-pas-sdk
```

## Usage

To import and set up the SDK:

```python
from seer_pas_sdk import SeerSDK

# Instantiate an SDK object with your credentials:
sdk = SeerSDK(USERNAME, PASSWORD)
```

You can then use the SDK's functions to create, query, or retrieve projects, plates, samples, and analyses.

For complete documentation of this SDK, visit [https://seerbio.github.io/seer-pas-sdk/]().
>>>>>>> ad6b5b42
<|MERGE_RESOLUTION|>--- conflicted
+++ resolved
@@ -13,12 +13,8 @@
 ## Installation
 
 ```shell
-<<<<<<< HEAD
 aws codeartifact login --tool pip --repository seer_ds --domain seer --domain-owner 718843040700 --region us-west-2
 pip install pas-python-sdk
-```
-=======
-pip install seer-pas-sdk
 ```
 
 ## Usage
@@ -34,5 +30,4 @@
 
 You can then use the SDK's functions to create, query, or retrieve projects, plates, samples, and analyses.
 
-For complete documentation of this SDK, visit [https://seerbio.github.io/seer-pas-sdk/]().
->>>>>>> ad6b5b42
+For complete documentation of this SDK, visit this repository's GitHub Pages, linked in the sidebar, under "About" ↗️.