--- conflicted
+++ resolved
@@ -491,13 +491,8 @@
                 raise ValueError(
                     "Invalid request. Please check your parameters."
                 )
-<<<<<<< HEAD
 
             res = plates.json()["data"]
-=======
-            if not plate_id:
-                res = plates.json()["data"]
->>>>>>> e5cac54c
 
             for entry in res:
                 if "tenant_id" in entry:
@@ -505,12 +500,6 @@
                 if "user_group" in entry:
                     entry["space"] = spaces.get(entry["user_group"], "General")
                     del entry["user_group"]
-<<<<<<< HEAD
-=======
-                if "id" in entry:
-                    entry["plate_uuid"] = entry["id"]
-                    del entry["id"]
->>>>>>> e5cac54c
 
         if not res and as_df:
             return pd.DataFrame(columns=PLATE_COLUMNS)
@@ -758,15 +747,6 @@
                 entry["space"] = spaces.get(entry["user_group"], "General")
                 del entry["user_group"]
 
-<<<<<<< HEAD
-=======
-            plate_ids = {
-                x["plate_id"]
-                for x in self.find_samples(project_id=entry["id"])
-            }
-            entry["plate_ids"] = list(plate_ids)
-
->>>>>>> e5cac54c
         if not res and as_df:
             return pd.DataFrame(columns=PROJECT_COLUMNS)
         return res if not as_df else dict_to_df(res)
@@ -1030,13 +1010,6 @@
 
         if res_df.empty and as_df:
             return pd.DataFrame(columns=SAMPLE_COLUMNS)
-<<<<<<< HEAD
-=======
-
-        plate_uuid_to_id = {
-            x["plate_uuid"]: x["plate_id"] for x in self.find_plates()
-        }
->>>>>>> e5cac54c
         # apply post processing
         if "tenant_id" in res_df.columns:
             res_df.drop(["tenant_id"], axis=1, inplace=True)
