from tqdm import tqdm

import deprecation
import os
import requests
import urllib.request
import ssl


from typing import List as _List, Tuple as _Tuple

from ..common import *
from ..auth import Auth
from ..objects.volcanoplot import VolcanoPlotBuilder


class SeerSDK:
    """
    Object exposing SDK methods. Requires a username and password; the optional `instance` param denotes the instance of PAS (defaults to "US").

    Examples
    -------
    >>> from seer_pas_sdk import SeerSDK
    >>> USERNAME = "test"
    >>> PASSWORD = "test-password"
    >>> INSTANCE = "EU"
    >>> seer_sdk = SeerSDK(USERNAME, PASSWORD, INSTANCE)
    """

    def __init__(self, username, password, instance="US", tenant=None):
        try:
            self._auth = Auth(username, password, instance)

            self._auth._login()
            print(f"User '{username}' logged in.\n")

            if not tenant:
                tenant = self._auth.active_tenant_id
            try:
                self.switch_tenant(tenant)
            except Exception as e:
                print(
                    f"Encountered an error directing you to tenant {tenant}: {e}."
                )
                print("Logging into home tenant...")
                # If an error occurs while directing the user to a tenant, default to home tenant.
                print(f"You are now active in {self.get_active_tenant_name()}")
        except Exception as e:
            raise ValueError(
                f"Could not log in.\nPlease check your credentials and/or instance: {e}."
            )

    def __del__(self):
        """
        Destructor for the SeerSDK class. Logs out the user when the object is deleted.
        """
        if self._auth.has_valid_token():
            self._auth._logout()

    def _get_auth_headers(self, caller, use_multi_tenant=True):
        id_token, access_token = self._auth.get_token()
        header = {
            "Authorization": id_token,
            "Access-Token": access_token,
            "x-seer-source": "sdk",
            "x-seer-id": f"{self._auth.version}/{caller}",
        }
        if use_multi_tenant:
            multi_tenant = {
                "Tenant-Id": self._auth.active_tenant_id,
                "Role": self._auth.active_role,
            }
            header.update(multi_tenant)
        return header

    def _get_auth_session(self, caller, use_multi_tenant=True):
        sess = requests.Session()

        sess.headers.update(self._get_auth_headers(caller, use_multi_tenant))

        return sess

    def get_user_tenant(self, index=True):
        """
        Fetches the tenant metadata for the authenticated user.

        Returns
        -------
        response : list[dict]
            A list of tenant objects pertaining to the user.
        """
        with self._get_auth_session("getusertenants") as s:
            response = s.get(f"{self._auth.url}api/v1/usertenants")

            if response.status_code != 200:
                raise ValueError(
                    "Invalid request. Please check your parameters."
                )

            response = response.json()
            if index:
                mapper = dict()
                for x in response:
                    if x["institution"] not in mapper:
                        mapper[x["institution"]] = [x]
                    else:
                        mapper[x["institution"]].append(x)
                return mapper
            else:
                return response

    def list_tenants(self, reverse=False):
        """
        Lists the institution names and the tenant ids for the authenticated user.

        Parameters
        ----------
        reverse: bool
            Boolean denoting whether the user wants the result dictionary indexed by tenant id (True) or institution name (False).

        Returns
        -------
        tenants : dict[str, str]
            A dictionary containing the institution names and tenant ids for the authenticated user.
        """
        tenants = self.get_user_tenant(index=False)
        if reverse:
            return {x["tenantId"]: x["institution"] for x in tenants}
        else:
            return {x["institution"]: x["tenantId"] for x in tenants}

    def switch_tenant(self, identifier: str):
        """
        Switches the tenant for the authenticated user.

        Parameters
        ----------
        identifier: str
            Tenant ID or organization name to switch to.

        Returns
        -------
        tenant_id: str
            Returns the value of the active tenant id after the operation.
        """
        map = self.get_user_tenant()
        tenant_id_match = [
            y for x in map.values() for y in x if y["tenantId"] == identifier
        ]
        institution_names = map.keys()

        if tenant_id_match:
            tenant_id = identifier
            row = tenant_id_match
            if row:
                row = row[0]
            else:
                raise ValueError(
                    "Invalid tenant identifier. Tenant was not switched."
                )
        elif identifier in institution_names:
            results = map[identifier]
            if len(results) > 1:
                raise ValueError(
                    "Multiple tenants found for the given institution name. Please specify a tenant ID."
                )
            row = results[0]
            tenant_id = row["tenantId"]
        else:
            raise ValueError(
                "Invalid tenant identifier. Tenant was not switched."
            )

        with self._get_auth_session("switchtenant") as s:
            response = s.put(
                self._auth.url + "api/v1/users/tenant",
                json={
                    "currentTenantId": tenant_id,
                    "username": self._auth.username,
                },
            )
            if response.status_code != 200:
                raise ServerError(
                    "Could not update current tenant for user. Tenant was not switched."
                )

        self._auth.active_tenant_id = tenant_id
        self._auth.active_role = row["role"]
        print(f"You are now active in {row['institution']}")
        return self._auth.active_tenant_id, self._auth.active_role

    def get_active_tenant(self):
        """
        Fetches the active tenant for the authenticated user.

        Returns
        -------
        tenant: dict[str, str]
            Tenant metadata for the authenticated user containing "institution" and "tenantId" keys.
        """
        tenants = self.get_user_tenant(index=False)
        row = [
            x for x in tenants if x["tenantId"] == self._auth.active_tenant_id
        ]
        return row[0] if row else None

    def get_active_tenant_id(self):
        """
        Fetches the active tenant ID for the authenticated user.

        Returns
        -------
        tenant_id: str
            Tenant ID for the authenticated user.
        """
        tenant = self.get_active_tenant()
        return tenant["tenantId"] if tenant else None

    def get_active_tenant_name(self):
        """
        Fetches the active tenant name for the authenticated user.

        Returns
        -------
        tenant: str
            Tenant name for the authenticated user.
        """
        tenant = self.get_active_tenant()
        return tenant["institution"] if tenant else None

    def get_spaces(self):
        """
        Fetches a list of spaces for the authenticated user.

        Returns
        -------
        spaces: list[dict]
            List of space objects for the authenticated user.

        Examples
        -------
        >>> from seer_pas_sdk import SeerSDK
        >>> seer_sdk = SeerSDK()
        >>> seer_sdk.get_spaces()
        >>> [
                { "usergroup_name": ... },
                { "usergroup_name": ... },
                ...
            ]
        """

        URL = f"{self._auth.url}api/v1/usergroups"

        with self._get_auth_session("getspaces") as s:
            spaces = s.get(URL)

            if spaces.status_code != 200:
                raise ValueError(
                    "Invalid request. Please check your parameters."
                )
            return spaces.json()

    def get_plates(
        self, plate_id: str = None, plate_name: str = None, as_df: bool = False
    ):
        """
        Fetches a list of plates for the authenticated user. If no `plate_id` is provided, returns all plates for the authenticated user. If `plate_id` is provided, returns the plate with the given `plate_id`, provided it exists.

        Parameters
        ----------
        plate_id : str, optional
            ID of the plate to be fetched, defaulted to None.
        as_df: bool
            whether the result should be converted to a DataFrame, defaulted to None.

        Returns
        -------
        plates: list[dict] or DataFrame
            List/DataFrame of plate objects for the authenticated user.

        Examples
        -------
        >>> from seer_pas_sdk import SeerSDK
        >>> seer_sdk = SeerSDK()
        >>> seer_sdk.get_plates()
        >>> [
                { "id": ... },
                { "id": ... },
                ...
            ]
        >>> seer_sdk.get_plates(as_df=True)
        >>>                                        id  ... user_group
            0    a7c12190-15da-11ee-bdf1-bbaa73585acf  ...       None
            1    8c3b1480-15da-11ee-bdf1-bbaa73585acf  ...       None
            2    6f158840-15da-11ee-bdf1-bbaa73585acf  ...       None
            3    1a8a2920-15da-11ee-bdf1-bbaa73585acf  ...       None
            4    7ab47f40-15d9-11ee-bdf1-bbaa73585acf  ...       None
            ..                                    ...  ...        ...
            935  8fa91c00-6621-11ea-96e3-d5a4dab4ebf6  ...       None
            936  53180b20-6621-11ea-96e3-d5a4dab4ebf6  ...       None
            937  5c31fe90-6618-11ea-96e3-d5a4dab4ebf6  ...       None
            938  5b05d440-6610-11ea-96e3-d5a4dab4ebf6  ...       None
            939  9872e3f0-544e-11ea-ad9e-1991e0725494  ...       None

        >>> seer_sdk.get_plate_metadata(id="YOUR_PLATE_ID_HERE")
        >>> [{ "id": ... }]
        """

        URL = f"{self._auth.url}api/v1/plates"
        res = []

        if not plate_id and not plate_name:
            params = {"all": "true"}
        elif plate_name:
            params = {"searchFields": "plate_name", "searchItem": plate_name}
        else:
            params = dict()

<<<<<<< HEAD
        spaces = {x["id"]: x["usergroup_name"] for x in self.get_spaces()}
        with self._get_auth_session() as s:
=======
        with self._get_auth_session("getplates") as s:
>>>>>>> aff5de16

            plates = s.get(
                f"{URL}/{plate_id}" if plate_id else URL,
                params=params,
            )
            if plates.status_code != 200:
                raise ValueError(
                    "Invalid request. Please check your parameters."
                )
            if not plate_id:
                res = plates.json()["data"]
            else:
                res = [plates.json()]

            for entry in res:
                del entry["tenant_id"]

                if "user_group" in entry:
                    entry["space"] = spaces.get(entry["user_group"], "General")
                    del entry["user_group"]

        return res if not as_df else dict_to_df(res)

    def get_projects(
        self,
        project_id: str = None,
        project_name: str = None,
        as_df: bool = False,
    ):
        """
        Fetches a list of projects for the authenticated user. If no `project_id` is provided, returns all projects for the authenticated user. If `project_id` is provided, returns the project with the given `project_id`, provided it exists.

        Parameters
        ----------
        project_id: str, optional
            Project ID of the project to be fetched, defaulted to None.
        as_df: bool
            whether the result should be converted to a DataFrame, defaulted to False.

        Returns
        -------
        projects: list[dict] or DataFrame
            DataFrame or list of project objects for the authenticated user.

        Examples
        -------
        >>> from seer_pas_sdk import SeerSDK
        >>> seer_sdk = SeerSDK()
        >>> seer_sdk.get_projects()
        >>> [
                { "project_name": ... },
                { "project_name": ... },
                ...
            ]

        >>> seer_sdk.get_projects(as_df=True)
        >>>                                        id  ... user_group
            0    a7c12190-15da-11ee-bdf1-bbaa73585acf  ...       None
            1    8c3b1480-15da-11ee-bdf1-bbaa73585acf  ...       None
            2    6f158840-15da-11ee-bdf1-bbaa73585acf  ...       None
            3    1a8a2920-15da-11ee-bdf1-bbaa73585acf  ...       None
            4    7ab47f40-15d9-11ee-bdf1-bbaa73585acf  ...       None
            ..                                    ...  ...        ...
            935  8fa91c00-6621-11ea-96e3-d5a4dab4ebf6  ...       None
            936  53180b20-6621-11ea-96e3-d5a4dab4ebf6  ...       None
            937  5c31fe90-6618-11ea-96e3-d5a4dab4ebf6  ...       None
            938  5b05d440-6610-11ea-96e3-d5a4dab4ebf6  ...       None
            939  9872e3f0-544e-11ea-ad9e-1991e0725494  ...       None

        >>> seer_sdk.get_projects(id="YOUR_PROJECT_ID_HERE")
        >>> [{ "project_name": ... }]
        """

        URL = (
            f"{self._auth.url}api/v1/projects"
            # if not project_id
            # else f"{self._auth.url}api/v1/projects/{project_id}"
        )
        res = []
        if not project_id and not project_name:
            params = {"all": "true"}
        elif project_name:
            params = {
                "searchFields": "project_name",
                "searchItem": project_name,
            }
        else:
            params = {"searchFields": "id", "searchItem": project_id}

        with self._get_auth_session("getprojects") as s:

            projects = s.get(URL, params=params)
            if projects.status_code != 200:
                raise ValueError(
                    "Invalid request. Please check your parameters."
                )
            res = projects.json()["data"]

            if project_id and not res:
                raise ValueError("Project ID is invalid.")

        spaces = {x["id"]: x["usergroup_name"] for x in self.get_spaces()}
        for entry in res:
            if "tenant_id" in entry:
                del entry["tenant_id"]

            if "raw_file_path" in entry:
                # Simple lambda function to find the third occurrence of '/' in the raw file path
                location = lambda s: len(s) - len(s.split("/", 3)[-1])
                # Slicing the string from the location
                entry["raw_file_path"] = entry["raw_file_path"][
                    location(entry["raw_file_path"]) :
                ]
            if "user_group" in entry:
                entry["space"] = spaces.get(entry["user_group"], "General")
                del entry["user_group"]

        return res if not as_df else dict_to_df(res)

    def get_samples(
        self,
        plate_id: str = None,
        project_id: str = None,
        analysis_id: str = None,
        analysis_name: str = None,
        as_df: bool = False,
    ):
        """
        Fetches a list of samples for the authenticated user with relation to a specified plate, project, or analysis. If no parameters are provided, returns all samples for the authenticated user. If `plate_id` or `project_id` is provided, returns samples associated with that plate or project. If `analysis_id` or `analysis_name` is provided, returns samples associated with that analysis.

        Parameters
        ----------
        plate_id : str, optional
            ID of the plate for which samples are to be fetched, defaulted to None.
        project_id : str, optional
            ID of the project for which samples are to be fetched, defaulted to None.
        analysis_id : str, optional
            ID of the analysis for which samples are to be fetched, defaulted to None.
        analysis_name : str, optional
            Name of the analysis for which samples are to be fetched, defaulted to None.
        as_df: bool
            whether the result should be converted to a DataFrame, defaulted to False.

        Returns
        -------
        samples: list[dict] or DataFrame
            List/DataFrame of samples for the authenticated user.

        Examples
        -------
        >>> from seer_pas_sdk import SeerSDK
        >>> seer_sdk = SeerSDK()

        >>> seer_sdk.get_samples(plate_id="7ec8cad0-15e0-11ee-bdf1-bbaa73585acf")
        >>> [
                { "id": ... },
                { "id": ... },
                ...
            ]

        >>> seer_sdk.get_samples(as_df=True)
        >>>                                     id  ...      control
        0     812139c0-15e0-11ee-bdf1-bbaa73585acf  ...
        1     803e05b0-15e0-11ee-bdf1-bbaa73585acf  ...  MPE Control
        2     a9b26a40-15da-11ee-bdf1-bbaa73585acf  ...
        3     a8fc87c0-15da-11ee-bdf1-bbaa73585acf  ...  MPE Control
        4     8e322990-15da-11ee-bdf1-bbaa73585acf  ...
        ...                                    ...  ...          ...
        3624  907e1f40-6621-11ea-96e3-d5a4dab4ebf6  ...         C132
        3625  53e59450-6621-11ea-96e3-d5a4dab4ebf6  ...         C132
        3626  5d11b030-6618-11ea-96e3-d5a4dab4ebf6  ...         C132
        3627  5bdf9270-6610-11ea-96e3-d5a4dab4ebf6  ...         C132
        3628  dd607ef0-654c-11ea-8eb2-25a1cfd1163c  ...         C132
        """

        # Raise an error if none or more than one of the primary key parameters are passed in.
        if (
            sum(
                [
                    True if x else False
                    for x in [plate_id, project_id, analysis_id, analysis_name]
                ]
            )
            != 1
        ):
            raise ValueError(
                "You must pass in exactly one of plate_id, project_id, analysis_id, analysis_name."
            )

        res = []
        URL = f"{self._auth.url}api/v1/samples"
        sample_params = {"all": "true"}

        if project_id or plate_id:
            with self._get_auth_session("getsamples") as s:
                if plate_id:
                    try:
                        self.get_plates(plate_id)
                    except:
                        raise ValueError("Plate ID is invalid.")
                    sample_params["plateId"] = plate_id

                else:
                    try:
                        self.get_projects(project_id)
                    except:
                        raise ValueError("Project ID is invalid.")

                    sample_params["projectId"] = project_id

            samples = s.get(URL, params=sample_params)
            if samples.status_code != 200:
                raise ValueError(
                    f"Failed to fetch sample data for plate ID: {plate_id}."
                )
            res = samples.json()["data"]
            if not res:
                return [] if not as_df else dict_to_df(res)
            res_df = dict_to_df(res)

            # API returns empty strings if not a control, replace with None for filtering purposes
            res_df["control"] = res_df["control"].apply(
                lambda x: x if x else None
            )
        else:
            if analysis_id:
                res_df = self._get_analysis_samples(
                    analysis_id=analysis_id, as_df=True
                )
            else:
                res_df = self._get_analysis_samples(
                    analysis_name=analysis_name, as_df=True, is_name=True
                )

        # apply post processing
        res_df.drop(["tenant_id"], axis=1, inplace=True)

        custom_columns = [
            x["field_name"] for x in self._get_sample_custom_fields()
        ]
        res_df = res_df[
            [
                x
                for x in res_df.columns
                if not x.startswith("custom_") or x in custom_columns
            ]
        ]

        if "user_group" in res_df.columns:
            spaces = {x["id"]: x["usergroup_name"] for x in self.get_spaces()}
            res_df["space"] = res_df["user_group"].apply(
                lambda x: spaces.get(x, "General")
            )
            res_df.drop(["user_group"], axis=1, inplace=True)

        return res_df.to_dict(orient="records") if not as_df else res_df

    def _filter_samples_metadata(
        self,
        project_id: str,
        filter: str,
        sample_ids: list = None,
    ):
        """
        ****************
        [UNEXPOSED METHOD CALL]
        ****************
        Get samples given a filter and project_id.

        Parameters
        ----------
        project_id : str
            The project id.
        filter : str
            The filter to be applied. Acceptable values are 'control' or 'sample'.
        sample_ids : list, optional
            List of user provided sample ids

        Returns
        -------
        res : list[str]
            A list of sample ids

        Examples
        -------
        >>> from core import SeerSDK
        >>> seer_sdk = SeerSDK()
        >>> seer_sdk._get_samples_filter("FILTER", "PROJECT_ID")
        >>> {
                "samples": [
                    {
                        "id": "SAMPLE_ID",
                        "plate_id": "PLATE_ID",
                        "sample_name": "SAMPLE_NAME",
                        ...
                        ...
                    },
                    ...
                    ...
                ]
            }
        """

        if filter and filter not in ["control", "sample"]:
            raise ValueError(
                "Invalid filter. Please choose between 'control' or 'sample'."
            )

        df = self.get_samples(project_id=project_id, as_df=True)

        if filter == "control":
            df = df[~df["control"].isna()]
        elif filter == "sample":
            df = df[df["control"].isna()]

        valid_samples = df["id"].tolist()
        if sample_ids:
            valid_samples = list(set(valid_samples) & set(sample_ids))

        return valid_samples

    def _get_sample_custom_fields(self):
        """
        Fetches a list of custom fields defined for the authenticated user.
        """
        URL = f"{self._auth.url}api/v1/samplefields"

        with self._get_auth_session("getcustomcolumns") as s:

            fields = s.get(URL)

            if fields.status_code != 200:
                raise ValueError(
                    "Failed to fetch custom columns. Please check your connection."
                )

            res = fields.json()
            for entry in res:
                del entry["tenant_id"]
            return res

    def get_msruns(self, sample_ids: list, as_df: bool = False):
        """
        Fetches MS data files for passed in `sample_ids` (provided they are valid and contain relevant files) for an authenticated user.

        The function returns a dict containing DataFrame objects if the `df` flag is passed in as True, otherwise a nested dict object is returned instead.

        Parameters
        ----------
        sample_ids : list
            List of unique sample IDs.
        as_df: bool
            whether the result should be converted to a DataFrame, defaulted to False.

        Returns
        -------
        res: list[dict] or DataFrame
            List/DataFrame of plate objects for the authenticated user.

        Examples
        -------
        >>> from seer_pas_sdk import SeerSDK
        >>> seer_sdk = SeerSDK()
        >>> sample_ids = ["812139c0-15e0-11ee-bdf1-bbaa73585acf", "803e05b0-15e0-11ee-bdf1-bbaa73585acf"]

        >>> seer_sdk.get_msruns(sample_ids)
        >>> [
            {"id": "SAMPLE_ID_1_HERE" ... },
            {"id": "SAMPLE_ID_2_HERE" ... }
        ]

        >>> seer_sdk.get_msruns(sample_ids, as_df=True)
        >>>                                      id  ... gradient
            0  81c6a180-15e0-11ee-bdf1-bbaa73585acf  ...     None
            1  816a9ed0-15e0-11ee-bdf1-bbaa73585acf  ...     None

            [2 rows x 26 columns]
        """

        URL = f"{self._auth.url}api/v1/msdatas/items"

        res = []
        for sample_id in sample_ids:

            with self._get_auth_session("getmsdatas") as s:

                msdatas = s.post(URL, json={"sampleId": sample_id})

                if msdatas.status_code != 200 or not msdatas.json()["data"]:
                    raise ValueError(
                        f"Failed to fetch MS data for sample ID={sample_id}."
                    )

                res += [x for x in msdatas.json()["data"]]

        spaces = {x["id"]: x["usergroup_name"] for x in self.get_spaces()}
        for entry in res:
            if "tenant_id" in entry:
                del entry["tenant_id"]

            if "raw_file_path" in entry:
                # Simple lambda function to find the third occurrence of '/' in the raw file path
                location = lambda s: len(s) - len(s.split("/", 3)[-1])
                # Slicing the string from the location
                entry["raw_file_path"] = entry["raw_file_path"][
                    location(entry["raw_file_path"]) :
                ]
            if "user_group" in entry:
                entry["space"] = spaces.get(entry["user_group"], "General")
                del entry["user_group"]
        return res if not as_df else dict_to_df(res)

    def get_analysis_protocols(
        self,
        analysis_protocol_name: str = None,
        analysis_protocol_id: str = None,
        as_df: bool = False,
    ):
        """
        Fetches a list of analysis protocols for the authenticated user. If no `analysis_protocol_id` is provided, returns all analysis protocols for the authenticated user. If `analysis_protocol_name` (and no `analysis_protocol_id`) is provided, returns the analysis protocol with the given name, provided it exists.

        Parameters
        ----------
        analysis_protocol_id : str, optional
            ID of the analysis protocol to be fetched, defaulted to None.

        analysis_protocol_name : str, optional
            Name of the analysis protocol to be fetched, defaulted to None.

        as_df : bool, optional
            whether the result should be converted to a DataFrame, defaulted to False.
        Returns
        -------
        protocols: list[dict]
            List of analysis protocol objects for the authenticated user.

        Examples
        -------
        >>> from seer_pas_sdk import SeerSDK
        >>> seer_sdk = SeerSDK()
        >>> seer_sdk.get_analysis_protocols()
        >>> [
                { "id": ..., "analysis_protocol_name": ... },
                { "id": ..., "analysis_protocol_name": ... },
                ...
            ]

        >>> seer_sdk.get_analysis_protocols(name="YOUR_ANALYSIS_PROTOCOL_NAME_HERE")
        >>> [{ "id": ..., "analysis_protocol_name": ... }]

        >>> seer_sdk.get_analysis_protocols(id="YOUR_ANALYSIS_PROTOCOL_ID_HERE")
        >>> [{ "id": ..., "analysis_protocol_name": ... }]

        >>> seer_sdk.get_analysis_protocols(id="YOUR_ANALYSIS_PROTOCOL_ID_HERE", name="YOUR_ANALYSIS_PROTOCOL_NAME_HERE")

        >>> [{ "id": ..., "analysis_protocol_name": ... }] # in this case the id would supersede the inputted name.
        """

        URL = (
            f"{self._auth.url}api/v1/analysisProtocols"
            if not analysis_protocol_id
            else f"{self._auth.url}api/v1/analysisProtocols/{analysis_protocol_id}"
        )
        res = []
        params = {"all": "true"}

        if analysis_protocol_name:
            params.update(
                {
                    "searchFields": "analysis_protocol_name,offering_name",
                    "searchItem": analysis_protocol_name,
                }
            )

        with self._get_auth_session("getanalysisprotocols") as s:

            protocols = s.get(URL, params=params)
            if protocols.status_code != 200:
                raise ValueError(
                    "Invalid request. Please check your parameters."
                )
            if analysis_protocol_id:
                res = [protocols.json()]
            else:
                res = protocols.json()["data"]

            spaces = {x["id"]: x["usergroup_name"] for x in self.get_spaces()}
            for entry in range(len(res)):
                if "tenant_id" in res[entry]:
                    del res[entry]["tenant_id"]

                if "can_edit" in res[entry]:
                    del res[entry]["can_edit"]

                if "can_delete" in res[entry]:
                    del res[entry]["can_delete"]

                if "scope" in res[entry]:
                    del res[entry]["scope"]

                if "parameter_file_path" in res[entry]:
                    # Simple lambda function to find the third occurrence of '/' in the raw file path
                    location = lambda s: len(s) - len(s.split("/", 3)[-1])
                    # Slicing the string from the location
                    res[entry]["parameter_file_path"] = res[entry][
                        "parameter_file_path"
                    ][location(res[entry]["parameter_file_path"]) :]

                if "user_group" in res[entry]:
                    res[entry]["space"] = spaces.get(
                        res[entry]["user_group"], "General"
                    )
                    del res[entry]["user_group"]

            return res if not as_df else dict_to_df(res)

    def get_analyses(
        self,
        analysis_id: str = None,
        folder_id: str = None,
        show_folders: bool = True,
        analysis_only: bool = True,
        project_id: str = None,
        plate_name: str = None,
        as_df=False,
        **kwargs,
    ):
        """
        Returns a list of analyses objects for the authenticated user. If no id is provided, returns all analyses for the authenticated user.
        Search parameters may be passed in as keyword arguments to filter the results. Acceptable values are 'analysis_name', 'folder_name', 'description', 'notes', or 'number_msdatafile'.
        Only search on a single field is supported.

        Parameters
        ----------
        analysis_id : str, optional
            ID of the analysis to be fetched, defaulted to None.

        folder_id : str, optional
            ID of the folder to be fetched, defaulted to None.

        show_folders : bool, optional
            Mark True if folder contents are to be returned in the response, i.e. recursive search, defaulted to True.
            Will be disabled if an analysis id is provided.

        analysis_only : bool, optional
            Mark True if only analyses objects are to be returned in the response, defaulted to True.
            If marked false, folder objects will also be included in the response.

        project_id : str, optional
            ID of the project to be fetched, defaulted to None.

        plate_name : str, optional
            Name of the plate to be fetched, defaulted to None.

        as_df : bool, optional
            whether the result should be converted to a DataFrame, defaulted to False.

        **kwargs : dict, optional
            Search keyword parameters to be passed in. Acceptable values are 'analysis_name', 'folder_name', 'analysis_protocol_name', 'description', 'notes', or 'number_msdatafile'.

        Returns
        -------
        analyses: list[dict]
            Contains a list of analyses objects for the authenticated user.

        Examples
        -------
        >>> from seer_pas_sdk import SeerSDK
        >>> seer_sdk = SeerSDK()
        >>> seer_sdk.get_analyses()
        >>> [
                {id: "YOUR_ANALYSIS_ID_HERE", ...},
                {id: "YOUR_ANALYSIS_ID_HERE", ...},
                {id: "YOUR_ANALYSIS_ID_HERE", ...}
            ]

        >>> seer_sdk.get_analyses("YOUR_ANALYSIS_ID_HERE")
        >>> [{ id: "YOUR_ANALYSIS_ID_HERE", ...}]

        >>> seer_sdk.get_analyses(folder_name="YOUR_FOLDER_NAME_HERE")
        >>> [{ id: "YOUR_ANALYSIS_ID_HERE", ...}]

        >>> seer_sdk.get_analyses(analysis_name="YOUR_ANALYSIS")
        >>> [{ id: "YOUR_ANALYSIS_ID_HERE", ...}]

        >>> seer_sdk.get_analyses(description="YOUR_DESCRIPTION")
        >>> [{ id: "YOUR_ANALYSIS_ID_HERE", ...}]
        """

        URL = f"{self._auth.url}api/v1/analyses"
        res = []

        search_field = None
        search_item = None
        if kwargs:
            if len(kwargs.keys()) > 1:
                raise ValueError("Please include only one search parameter.")
            search_field = list(kwargs.keys())[0]
            search_item = kwargs[search_field]

            if not search_item:
                raise ValueError(
                    f"Please provide a non null value for {search_field}"
                )

        if search_field and search_field not in [
            "analysis_name",
            "folder_name",
            "analysis_protocol_name",
            "description",
            "notes",
            "number_msdatafile",
        ]:
            raise ValueError(
                "Invalid search field. Please choose between 'analysis_name', 'folder_name', 'analysis_protocol_name', 'description', 'notes', or 'number_msdatafile'."
            )

        with self._get_auth_session("getanalyses") as s:

            params = {"all": "true"}
            if folder_id:
                params["folder"] = folder_id

            if search_field:
                params["searchFields"] = search_field
                params["searchItem"] = search_item
                del params["all"]

                if search_field == "folder_name":
                    params["searchFields"] = "analysis_name"

            if project_id:
                params["projectId"] = project_id

            if plate_name:
                params["plateName"] = plate_name

            analyses = s.get(
                f"{URL}/{analysis_id}" if analysis_id else URL, params=params
            )

            if analyses.status_code != 200:
                raise ValueError(
                    "Invalid request. Please check your parameters."
                )
            if not analysis_id:
                res = analyses.json()["data"]

            else:
                res = [analyses.json()["analysis"]]

            folders = []
            spaces = {x["id"]: x["usergroup_name"] for x in self.get_spaces()}
            for entry in range(len(res)):
                if "tenant_id" in res[entry]:
                    del res[entry]["tenant_id"]

                if "parameter_file_path" in res[entry]:
                    # Simple lambda function to find the third occurrence of '/' in the raw file path
                    location = lambda s: len(s) - len(s.split("/", 3)[-1])

                    # Slicing the string from the location
                    res[entry]["parameter_file_path"] = res[entry][
                        "parameter_file_path"
                    ][location(res[entry]["parameter_file_path"]) :]

                if (
                    show_folders
                    and not analysis_id
                    and res[entry]["is_folder"]
                ):
                    folders.append(res[entry]["id"])

                if "user_group" in res[entry]:
                    res[entry]["space"] = spaces.get(
                        res[entry]["user_group"], "General"
                    )
                    del res[entry]["user_group"]

            # recursive solution to get analyses in folders
            for folder in folders:
                res += self.get_analyses(folder_id=folder)

            if analysis_only:
                res = [
                    analysis for analysis in res if not analysis["is_folder"]
                ]
            return res if not as_df else dict_to_df(res)

    @deprecation.deprecated(deprecated_in="0.3.0", removed_in="1.0.0")
    def get_analysis_result_protein_data(
        self, analysis_id: str, link: bool = False, pg: str = None
    ):
        """
        Given an analysis id, this function returns the protein data for the analysis.

        Parameters
        ----------

        analysis_id : str
            ID of the analysis for which the data is to be fetched.
        link : bool
            Boolean flag denoting whether the user wants the default protein data. Defaults to False.
        pg : str
            Protein group ID to filter dataframe results. Defaults to None.

        """
        with self._get_auth_session("getanalysisresultprotein") as s:
            URL = f"{self._auth.url}api/v1/data"
            response = s.get(
                f"{URL}/protein?analysisId={analysis_id}&retry=false"
            )

            if response.status_code != 200:
                raise ValueError(
                    "Could not fetch protein data. Please verify that your analysis completed."
                )
            response = response.json()

            protein_data = {}
            for row in response:
                if row.get("name") == "npLink":
                    protein_data["npLink"] = {
                        "url": row.get("link", {}).get("url", "")
                    }
                if row.get("name") == "panelLink":
                    protein_data["panelLink"] = {
                        "url": row.get("link", {}).get("url", "")
                    }
            if not protein_data:
                raise ValueError("No protein result files found.")
            if not "panelLink" in protein_data.keys():
                protein_data["panelLink"] = {"url": ""}

            if link:
                return protein_data
            else:
                if not pg:
                    return {
                        "protein_np": url_to_df(protein_data["npLink"]["url"]),
                        "protein_panel": url_to_df(
                            protein_data["panelLink"]["url"]
                        ),
                    }
                else:
                    protein_np = url_to_df(
                        protein_data["npLink"]["url"]
                    ).query(f"`Protein Group` == '{pg}'")
                    protein_panel = url_to_df(
                        protein_data["panelLink"]["url"]
                    ).query(f"`Protein Group` == '{pg}'")

                    if protein_np.empty and protein_panel.empty:
                        raise ValueError(
                            f"Protein group {pg} not found in analysis {analysis_id}."
                        )

                    return {
                        "protein_np": protein_np,
                        "protein_panel": protein_panel,
                    }

    @deprecation.deprecated(deprecated_in="0.3.0", removed_in="1.0.0")
    def get_analysis_result_peptide_data(
        self, analysis_id: str, link: bool = False, peptide: str = None
    ):
        """
        Given an analysis id, this function returns the peptide data for the analysis.

        Parameters
        ----------

        analysis_id : str
            ID of the analysis for which the data is to be fetched.

        link : bool
            Boolean flag denoting whether the user wants the default peptide data. Defaults to False.

        peptide : str
            Peptide sequence to filter dataframe results. Defaults to None.

        """

        with self._get_auth_session("getanalysisresultpeptide") as s:
            URL = f"{self._auth.url}api/v1/data"
            response = s.get(
                f"{URL}/peptide?analysisId={analysis_id}&retry=false"
            )

            if response.status_code != 200:
                raise ValueError(
                    "Could not fetch peptide data. Please verify that your analysis completed."
                )

            response = response.json()

            peptide_data = {}
            for row in response:
                if row.get("name") == "npLink":
                    peptide_data["npLink"] = {
                        "url": row.get("link", {}).get("url", "")
                    }
                if row.get("name") == "panelLink":
                    peptide_data["panelLink"] = {
                        "url": row.get("link", {}).get("url", "")
                    }
            if not peptide_data:
                raise ValueError("No peptide result files found.")
            if not "panelLink" in peptide_data.keys():
                peptide_data["panelLink"] = {"url": ""}
            if link:
                return peptide_data
            else:
                if not peptide:
                    return {
                        "peptide_np": url_to_df(peptide_data["npLink"]["url"]),
                        "peptide_panel": url_to_df(
                            peptide_data["panelLink"]["url"]
                        ),
                    }
                else:
                    peptide_np = url_to_df(
                        peptide_data["npLink"]["url"]
                    ).query(f"Peptide == '{peptide}'")
                    peptide_panel = url_to_df(
                        peptide_data["panelLink"]["url"]
                    ).query(f"Peptide == '{peptide}'")

                    if peptide_np.empty and peptide_panel.empty:
                        raise ValueError(
                            f"Peptide {peptide} not found in analysis {analysis_id}."
                        )

                    return {
                        "peptide_np": peptide_np,
                        "peptide_panel": peptide_panel,
                    }

    def _get_search_result_protein_data(self, analysis_id: str):
        """
        Given an analysis id, this function returns the protein data for the analysis.

        Parameters
        ----------
        analysis_id : str
            ID of the analysis for which the data is to be fetched.
        """
        with self._get_auth_session("getsearchresultprotein") as s:
            URL = f"{self._auth.url}api/v1/data"
            response = s.get(
                f"{URL}/protein?analysisId={analysis_id}&retry=false"
            )

            if response.status_code != 200:
                raise ValueError(
                    "Could not fetch protein data. Please verify that your analysis completed."
                )
            response = response.json()

            protein_data = {}
            for row in response:
                if row.get("name") == "npLink":
                    protein_data["npLink"] = {
                        "url": row.get("link", {}).get("url", "")
                    }
                if row.get("name") == "panelLink":
                    protein_data["panelLink"] = {
                        "url": row.get("link", {}).get("url", "")
                    }
            if not protein_data:
                raise ValueError("No protein result files found.")
            if not "panelLink" in protein_data.keys():
                protein_data["panelLink"] = {"url": ""}

            return protein_data

    def _get_search_result_peptide_data(self, analysis_id: str):
        """
        Given an analysis id, this function returns the peptide data for the analysis.

        Parameters
        ----------

        analysis_id : str
            ID of the analysis for which the data is to be fetched.

        Returns
        -------
        peptide_data : dict[str, str]
            Dictionary containing URLs for npLink and panelLink peptide data.

        """

        with self._get_auth_session("getsearchresultpeptide") as s:
            URL = f"{self._auth.url}api/v1/data"
            response = s.get(
                f"{URL}/peptide?analysisId={analysis_id}&retry=false"
            )

            if response.status_code != 200:
                raise ValueError(
                    "Could not fetch peptide data. Please verify that your analysis completed."
                )

            response = response.json()

            peptide_data = {}
            for row in response:
                if row.get("name") == "npLink":
                    peptide_data["npLink"] = {
                        "url": row.get("link", {}).get("url", "")
                    }
                if row.get("name") == "panelLink":
                    peptide_data["panelLink"] = {
                        "url": row.get("link", {}).get("url", "")
                    }
            if not peptide_data:
                raise ValueError("No peptide result files found.")
            if not "panelLink" in peptide_data.keys():
                peptide_data["panelLink"] = {"url": ""}

            return peptide_data

    def list_search_result_files(
        self, analysis_id: str, folder: str = None, recursive: bool = False
    ):
        """
        Given an analysis id, this function returns a list of files associated with the analysis.

        Parameters
        ----------
        analysis_id : str
            ID of the analysis for which the data is to be fetched.

        folder : str, optional
            Root folder key to list search result files from, defaulted to None.

        recursive : bool, optional
            Whether to list files recursively from subfolders, defaulted to False.

        Returns
        -------
        files: list[str]
            List of files associated with the analysis.
        """
        try:
            analysis_metadata = self.get_analyses(analysis_id)[0]
        except (IndexError, ServerError):
            raise ValueError("Invalid analysis ID.")
        except:
            raise ValueError("Could not fetch analysis metadata.")

        if analysis_metadata.get("status") in ["Failed", None]:
            raise ValueError("Cannot find files for a failed analysis.")

        params = {"all": "true"}
        if folder:
            params["folderKey"] = folder

        with self._get_auth_session("listsearchresultfiles") as s:
            response = s.get(
                f"{self._auth.url}api/v2/analysisResultFiles/{analysis_id}",
                params=params,
            )
            if response.status_code != 200:
                raise ServerError(
                    "Could not fetch analysis result files. Please verify that your analysis completed."
                )
            response = response.json()
            files = []
            folders = []
            for row in response["data"]:
                if folder:
                    row["filename"] = f"{folder}/{row['filename']}"
                if row["isFolder"]:
                    if recursive:
                        folders.append(row["filename"])
                    else:
                        row["filename"] += "/"
                        files.append(row["filename"])
                else:
                    files.append(row["filename"])

            if recursive:
                for subfolder in folders:
                    files += self.list_search_result_files(
                        analysis_id, folder=subfolder, recursive=recursive
                    )

            return files

    def get_search_result(
        self, analysis_id: str, analyte_type: str, rollup: str
    ):
        """
        Load one of the files available via the "Download result files" button on the PAS UI.

        Args:
            analysis_id (str): id of the analysis
            analyte_type (str): type of the data. Acceptable options are one of ['protein', 'peptide', 'precursor'].
            rollup (str): the desired file. Acceptable options are one of ['np', 'panel'].
        Returns:
            pd.DataFrame: the requested file as a pandas DataFrame

        """
        if not analysis_id:
            raise ValueError("Analysis ID cannot be empty.")

        if analyte_type not in ["protein", "peptide", "precursor"]:
            raise ValueError(
                "Invalid data type. Please choose between 'protein', 'peptide', or 'precursor'."
            )

        if rollup not in ["np", "panel"]:
            raise ValueError(
                "Invalid file. Please choose between 'np', 'panel'."
            )

        if analyte_type == "precursor" and rollup == "panel":
            raise ValueError(
                "Precursor data is not available for panel rollup, please select np rollup."
            )

        if analyte_type == "protein":
            if rollup == "np":
                return url_to_df(
                    self._get_search_result_protein_data(analysis_id)[
                        "npLink"
                    ]["url"]
                )
            elif rollup == "panel":
                return url_to_df(
                    self._get_search_result_protein_data(analysis_id)[
                        "panelLink"
                    ]["url"]
                )
        elif analyte_type == "peptide":
            if rollup == "np":
                return url_to_df(
                    self._get_search_result_peptide_data(analysis_id)[
                        "npLink"
                    ]["url"]
                )
            elif rollup == "panel":
                return url_to_df(
                    self._get_search_result_peptide_data(analysis_id)[
                        "panelLink"
                    ]["url"]
                )
        else:
            return url_to_df(
                self.get_search_result_file_url(
                    analysis_id, filename="report.tsv"
                )["url"]
            )

    def download_search_output_file(
        self, analysis_id: str, filename: str, download_path: str = ""
    ):
        """
        Given an analysis id and a analysis result filename, this function downloads the file to the specified path.

        Parameters
        ----------
        analysis_id : str
            ID of the analysis for which the data is to be fetched.

        filename : str
            Name of the file to be fetched. Files can be case insensitive and without file extensions.

        download_path : str
            String flag denoting where the user wants the files downloaded. Can be local or absolute as long as the path is valid.

        Returns
        -------
        None
            Downloads the file to the specified path.
        """

        if not download_path:
            download_path = os.getcwd()

        if not analysis_id:
            raise ValueError("Analysis ID cannot be empty.")

        if not os.path.exists(download_path):
            raise ValueError(
                "Please specify a valid folder path as download path."
            )

        file = self.get_search_result_file_url(analysis_id, filename)
        file_url = file["url"]
        filename = file["filename"]

        print("Downloading file:", filename)
        for _ in range(2):
            try:
                with tqdm(
                    unit="B",
                    unit_scale=True,
                    unit_divisor=1024,
                    miniters=1,
                    desc=f"Progress",
                ) as t:
                    ssl._create_default_https_context = (
                        ssl._create_unverified_context
                    )
                    urllib.request.urlretrieve(
                        file_url,
                        f"{download_path}/{filename}",
                        reporthook=download_hook(t),
                        data=None,
                    )
                    break
            except:
                filename = filename.split("/")
                name += "/" + "/".join(
                    [filename[i] for i in range(len(filename) - 1)]
                )
                filename = filename[-1]
                if not os.path.isdir(f"{name}/{filename}"):
                    os.makedirs(f"{name}/")
        print(f"File {filename} downloaded successfully to {download_path}.")
        return

    def get_search_result_file_url(self, analysis_id: str, filename: str):
        """
        Given an analysis id and a analysis result filename, this function returns the signed URL for the file.

        Parameters
        ----------
        analysis_id : str
            ID of the analysis for which the data is to be fetched.

        filename : str
            Name of the file to be fetched.

        Returns
        -------
        file_url: dict[str, str]
            Dictionary containing the 'url' and 'filename' of the file.
        """
        if "." in filename:
            filename = ".".join(filename.split(".")[:-1])
        filename = filename.casefold()

        # Allow user to pass in filenames without an extension.
        analysis_result_files = self.list_search_result_files(analysis_id)
        analysis_result_files_prefix_mapper = {
            (".".join(x.split(".")[:-1])).casefold(): x
            for x in analysis_result_files
        }
        if filename in analysis_result_files_prefix_mapper:
            filename = analysis_result_files_prefix_mapper[filename]
        else:
            raise ValueError(
                f"Filename {filename} not among the available analysis result files. Please use SeerSDK.list_search_result_files('{analysis_id}') to see available files for this analysis."
            )

        analysis_metadata = self.get_analyses(analysis_id)[0]
        if analysis_metadata.get("status") in ["Failed", None]:
            raise ValueError("Cannot generate links for failed searches.")
        with self._get_auth_session("getsearchresultfileurl") as s:
            file_url = s.post(
                f"{self._auth.url}api/v1/analysisResultFiles/getUrl",
                json={
                    "analysisId": analysis_id,
                    "projectId": analysis_metadata["project_id"],
                    "filename": filename,
                },
            )
        response = file_url.json()
        if not response.get("url"):
            raise ValueError(f"File {filename} not found.")

        response["filename"] = filename
        return response

    @deprecation.deprecated(deprecated_in="0.3.0", removed_in="1.0.0")
    def get_analysis_result_files(
        self,
        analysis_id: str,
        filenames: _List[str],
        download_path: str = "",
        protein_all: bool = False,
        peptide_all: bool = False,
    ):
        """
        Given an analysis id and a list of file names, this function returns the file in form of downloadable content, if applicable.

        Parameters
        ----------
        analysis_id : str
            ID of the analysis for which the data is to be fetched.

        filenames : list
            List of filenames to be fetched. Only csv and tsv files are supported.

        download_path : str
            String flag denoting where the user wants the files downloaded. Can be local or absolute as long as the path is valid. Defaults to an empty string.

        protein_all : bool
            Boolean flag denoting whether the user wants the default protein data. Defaults to False.

        peptide_all : bool
            Boolean flag denoting whether the user wants the default peptide data. Defaults to False.

        Returns
        -------
        links: dict[str, pd.DataFrame]
            Contains dataframe objects for the requested files. If a filename is not found, it is skipped.


        Examples
        -------
        >>> from seer_pas_sdk import SeerSDK
        >>> seer_sdk = SeerSDK()
        >>> analysis_id = "YOUR_ANALYSIS_ID_HERE"
        >>> filenames = ["protein_np.tsv", "peptide_np.tsv"]
        >>> seer_sdk.get_analysis_result_files(analysis_id, filenames)
            {
                "protein_np.tsv": <protein_np dataframe object>,
                "peptide_np.tsv": <peptide_np dataframe object>
            }
        >>> seer_sdk.get_analysis_result_files(analysis_id, [], protein_all=True, peptide_all=True)
            {
                "protein_np.tsv": <protein_np dataframe object>,
                "protein_panel.tsv": <protein_panel dataframe object>,
                "peptide_np.tsv": <peptide_np dataframe object>,
                "peptide_panel.tsv": <peptide_panel dataframe object>
            }
        >>> seer_sdk.get_analysis_result_files(analysis_id, ["report.tsv"], download_path="/Users/Downloads")
            { "report.tsv": <report.tsv dataframe object> }
        """

        if not analysis_id:
            raise ValueError("Analysis ID cannot be empty.")

        if download_path and not os.path.exists(download_path):
            raise ValueError(
                "Please specify a valid folder path as download path."
            )

        links = {}
        if protein_all:
            protein_data = self.get_analysis_result_protein_data(
                analysis_id, link=True
            )
            links["protein_np.tsv"] = protein_data["npLink"]["url"]
            links["protein_panel.tsv"] = protein_data["panelLink"]["url"]
        if peptide_all:
            peptide_data = self.get_analysis_result_peptide_data(
                analysis_id, link=True
            )
            links["peptide_np.tsv"] = peptide_data["npLink"]["url"]
            links["peptide_panel.tsv"] = peptide_data["panelLink"]["url"]

        filenames = set(filenames)
        # Allow user to pass in filenames without an extension.
        analysis_result_files = self.list_search_result_files(analysis_id)
        analysis_result_files_prefix_mapper = {
            ".".join(x.split(".")[:-1]): x for x in analysis_result_files
        }
        for filename in filenames:
            if filename in analysis_result_files_prefix_mapper:
                filename = analysis_result_files_prefix_mapper[filename]
            if filename == "protein_np.tsv":
                if protein_all:
                    continue
                protein_data = self.get_analysis_result_protein_data(
                    analysis_id, link=True
                )
                links["protein_np.tsv"] = protein_data["npLink"]["url"]
            elif filename == "protein_panel.tsv":
                if protein_all:
                    continue
                protein_data = self.get_analysis_result_protein_data(
                    analysis_id, link=True
                )
                links["protein_panel.tsv"] = protein_data["panelLink"]["url"]
            elif filename == "peptide_np.tsv":
                if peptide_all:
                    continue
                peptide_data = self.get_analysis_result_peptide_data(
                    analysis_id, link=True
                )
                links["peptide_np.tsv"] = peptide_data["npLink"]["url"]
            elif filename == "peptide_panel.tsv":
                if peptide_all:
                    continue
                peptide_data = self.get_analysis_result_peptide_data(
                    analysis_id, link=True
                )
                links["peptide_panel.tsv"] = peptide_data["panelLink"]["url"]
            else:
                try:
                    links[filename] = self._get_search_result_file_url(
                        analysis_id, filename
                    )["url"]
                except Exception as e:
                    print(e)
                    continue

        links = {
            k: url_to_df(v, is_tsv=k.endswith(".tsv"))
            for k, v in links.items()
        }
        if download_path:
            name = f"{download_path}/downloads/{analysis_id}"
            print(f"Start download to path {name}")
            if not os.path.exists(name):
                os.makedirs(name)
            for filename, content in links.items():
                separator = ","
                if filename.endswith(".tsv"):
                    separator = "\t"
                content.to_csv(f"{name}/{filename}", sep=separator)
            print("Download complete.")

        return links

    @deprecation.deprecated(deprecated_in="0.3.0", removed_in="1.0.0")
    def get_analysis_result(
        self,
        analysis_id: str,
        download_path: str = "",
        diann_report: bool = False,
    ):
        """
        Given an `analysis_id`, this function returns all relevant analysis data files in form of downloadable content, if applicable.

        Parameters
        ----------
        analysis_id : str
            ID of the analysis for which the data is to be fetched.

        download_path : str
            String flag denoting where the user wants the files downloaded. Can be local or absolute as long as the path is valid. Defaults to an empty string.

        diann_report : bool
            Boolean flag denoting whether the user wants the DIANN report to be included in the response. Defaults to False.

        Returns
        -------
        links: dict
            Contains dataframe objects for the `analysis_id`, given that the analysis has been complete.

        Examples
        -------
        >>> from seer_pas_sdk import SeerSDK
        >>> seer_sdk = SeerSDK()

        >>> seer_sdk.get_analysis_result("YOUR_ANALYSIS_ID_HERE")
        >>> {
                "peptide_np": <peptide_np dataframe object>,
                "peptide_panel": <peptide_panel dataframe object>,
                "protein_np": <protein_np dataframe object>,
                "protein_panel": <protein_panel dataframe object>
            }

        >>> seer_sdk.get_analysis_result("YOUR_DIANN_ANALYSIS_ID_HERE")
        >>> {
                "peptide_np": <peptide_np dataframe object>,
                "peptide_panel": <peptide_panel dataframe object>,
                "protein_np": <protein_np dataframe object>,
                "protein_panel": <protein_panel dataframe object>,
                "diann_report": <report.tsv dataframe object>
            }

        >>> seer_sdk.get_analysis_result("YOUR_ANALYSIS_ID_HERE", download_path="/Users/Downloads")
        >>> { "status": "Download complete." }
        """

        if not analysis_id:
            raise ValueError("Analysis ID cannot be empty.")

        if download_path and not os.path.exists(download_path):
            raise ValueError("The download path you entered is invalid.")

        protein_data = self.get_analysis_result_protein_data(
            analysis_id, link=True
        )
        peptide_data = self.get_analysis_result_peptide_data(
            analysis_id, link=True
        )
        links = {
            "peptide_np": url_to_df(peptide_data["npLink"]["url"]),
            "peptide_panel": url_to_df(peptide_data["panelLink"]["url"]),
            "protein_np": url_to_df(protein_data["npLink"]["url"]),
            "protein_panel": url_to_df(protein_data["panelLink"]["url"]),
        }

        if diann_report:
            diann_report_url = self._get_search_result_file_url(
                analysis_id, "report.tsv"
            )
            links["diann_report"] = url_to_df(diann_report_url["url"])

        if download_path:
            name = f"{download_path}/downloads/{analysis_id}"
            if not os.path.exists(name):
                os.makedirs(name)

            links["peptide_np"].to_csv(f"{name}/peptide_np.csv", sep="\t")
            links["peptide_panel"].to_csv(
                f"{name}/peptide_panel.csv", sep="\t"
            )
            links["protein_np"].to_csv(f"{name}/protein_np.csv", sep="\t")
            links["protein_panel"].to_csv(
                f"{name}/protein_panel.csv", sep="\t"
            )

            if "diann_report" in links:
                links["diann_report"].to_csv(
                    f"{name}/diann_report.csv", sep="\t"
                )

            return {"status": "Download complete."}

        return links

    def analysis_complete(self, analysis_id: str):
        """
        Returns the status of the analysis with the given id.

        Parameters
        ----------
        analysis_id : str
            The analysis id.

        Returns
        -------
        res : dict
            A dictionary containing the status of the analysis.

        Examples
        -------
        >>> from seer_pas_sdk import SeerSDK
        >>> seer_sdk = SeerSDK()
        >>> seer_sdk.analysis_complete("YOUR_ANALYSIS_ID_HERE")
        >>> {
                "status": "SUCCEEDED"
            }
        """

        if not analysis_id:
            raise ValueError("Analysis id cannot be empty.")

        try:
            res = self.get_analyses(analysis_id)
        except ValueError:
            return ValueError("Analysis not found. Your ID could be incorrect")

        return {"status": res[0]["status"]}

    def get_protein_results_table(
        self,
        analysis_id: str = None,
        analysis_name: str = None,
        grouping: str = "condition",
        as_df=False,
    ):
        """Fetches the protein results table for a given analysis ID or analysis name.

        Args:
            analysis_id (str, optional): id of the analysis. Defaults to None.
            analysis_name (str, optional): name of the analysis. Defaults to None.
            grouping (str, optional): group criteria of table result. Defaults to "condition".
            as_df (bool, optional): . Defaults to False.

        Raises:
            ValueError: neither name or id were provided for an analysis.
            ServerError: the request to the server was not successful.

        Returns:
            list[dict] | pd.DataFrame: data from the protein results table.
        """
        if not analysis_name and not analysis_id:
            raise ValueError(
                "Please provide either analysis name or analysis id."
            )

        if not analysis_id and analysis_name:
            analysis_id = self.get_analyses(analysis_name=analysis_name)[0][
                "id"
            ]

        URL = self._auth.url + "api/v2/groupanalysis/protein"
        with self._get_auth_session("getproteinresults") as s:
            res = s.post(
                URL, json={"analysisId": analysis_id, "grouping": grouping}
            )
            if res.status_code != 200:
                raise ServerError(
                    "Could not fetch protein results table. Please verify that your analysis completed."
                )
            res = dict_to_df(res.json())
            res.rename(
                columns={
                    "proteinId": "uniprot_id",
                    "n": "n_samples",
                    "bp": "biological_process",
                    "mf": "molecular_function",
                    "cc": "cellular_component",
                    "nFrac": "fraction_samples",
                    "proteinNames": "protein_name",
                    "geneName": "gene_name",
                },
                inplace=True,
            )

            res.drop(
                columns=[
                    "median_undefined",
                    "n_undefined",
                    "n_null",
                    "median_null",
                ],
                inplace=True,
                errors="ignore",
            )
            return res if as_df else res.to_dict(orient="records")

    def get_peptide_results_table(
        self,
        analysis_id: str = None,
        analysis_name: str = None,
        grouping: str = "condition",
        as_df=False,
    ):
        """Fetches the peptide results table for a given analysis ID or analysis name.

        Args:
            analysis_id (str, optional): id of the analysis. Defaults to None.
            analysis_name (str, optional): name of the analysis. Defaults to None.
            grouping (str, optional): group criteria of table results. Defaults to "condition".
            as_df (bool, optional): whether the result should be converted to a DataFrame, defaulted to False.


        Raises:
            ValueError: neither name or id were provided for an analysis.
            ServerError: the request to the server was not successful.

        Returns:
           list[dict] | pd.DataFrame: data from the peptide results table.
        """
        if not analysis_name and not analysis_id:
            raise ValueError(
                "Please provide either analysis name or analysis id."
            )

        if not analysis_id and analysis_name:
            analysis_id = self.get_analyses(analysis_name=analysis_name)[0][
                "id"
            ]

        URL = self._auth.url + "api/v2/groupanalysis/peptide"
        with self._get_auth_session("getpeptideresults") as s:
            res = s.post(
                URL, json={"analysisId": analysis_id, "grouping": grouping}
            )
            if res.status_code != 200:
                raise ServerError(
                    "Could not fetch peptide results table. Please verify that your analysis completed."
                )
            res = dict_to_df(res.json())
            res.rename(
                columns={
                    "proteinId": "uniprot_id",
                    "n": "n_samples",
                    "bp": "biological_process",
                    "mf": "molecular_function",
                    "cc": "cellular_component",
                    "nFrac": "fraction_samples",
                    "proteinNames": "protein_name",
                    "geneName": "gene_name",
                },
                inplace=True,
            )

            res.drop(columns=["n_undefined"], inplace=True, errors="ignore")
            res.drop(
                columns=["median_undefined"], inplace=True, errors="ignore"
            )
            return res if as_df else res.to_dict(orient="records")

    def list_ms_data_files(self, folder="", space=None):
        """
        Lists all the MS data files in the given folder as long as the folder path passed in the params is valid.

        Parameters
        ----------
        folder : str, optional
            Folder path to list the files from. Defaults to an empty string and displays all files for the user.
        space : str, optional
            ID of the user group to which the files belong, defaulted to None.

        Returns
        -------
        list[str]
            Contains the list of files in the folder.

        Examples
        -------
        >>> from seer_pas_sdk import SeerSDK
        >>> sdk = SeerSDK()
        >>> folder_path = "test-may-2/"
        >>> sdk.list_ms_data_files(folder_path)
        >>> [
            "test-may-2/EXP20028/EXP20028_2020ms0096X10_A.raw",
            "test-may-2/agilent/05_C2_19ug-r001.d.zip",
            "test-may-2/agilent/08_BC_24ug-r001.d.zip",
            "test-may-2/d.zip/EXP22023_2022ms0143bX10_A_GA2_1_6681.d/EXP22023_2022ms0143bX10_A_GA2_1_6681.d.zip",
            "test-may-2/DIA/EXP20002_2020ms0142X10_A.wiff",
            "test-may-2/DIA/EXP20002_2020ms0142X10_A.wiff.scan",
            "test-may-2/DIA/EXP20002_2020ms0142X17_A.wiff",
            "test-may-2/DIA/EXP20002_2020ms0142X17_A.wiff.scan",
            "test-may-2/DIA/EXP20002_2020ms0142X18_A.wiff",
            "test-may-2/DIA/EXP20002_2020ms0142X18_A.wiff.scan"
        ]
        """

        URL = (
            f"{self._auth.url}api/v1/msdataindex/filesinfolder?folder={folder}"
            if not space
            else f"{self._auth.url}api/v1/msdataindex/filesinfolder?folder={folder}&userGroupId={space}"
        )
        with self._get_auth_session("listmsdatafiles") as s:

            files = s.get(URL)

            if files.status_code != 200:
                raise ValueError(
                    "Invalid request. Please check your parameters."
                )
            return files.json()["filesList"]

    def download_ms_data_files(
        self, paths: _List[str], download_path: str, space: str = None
    ):
        """
        Downloads all MS data files for paths passed in the params to the specified download path.

        Parameters
        ----------
        paths : list[str]
            List of paths to download.
        download_path : str
            Path to download the files to.
        space : str, optional
            ID of the user group to which the files belongs, defaulted to None.

        Returns
        -------
        message: dict[str, str]
            Contains the 'message' whether the files were downloaded or not.
        """

        urls = []

        if not download_path:
            download_path = os.getcwd()
            print(f"\nDownload path not specified.\n")

        if not os.path.isdir(download_path):
            print(
                f'\nThe path "{download_path}" you specified does not exist, was either invalid or not absolute.\n'
            )
            download_path = f"{os.getcwd()}/downloads"

        name = (
            download_path if download_path[-1] != "/" else download_path[:-1]
        )

        if not os.path.exists(name):
            os.makedirs(name)

        print(f'Downloading files to "{name}"\n')

        URL = f"{self._auth.url}api/v1/msdataindex/download/getUrl"
        tenant_id = self._auth.active_tenant_id

        for path in paths:
            with self._get_auth_session("getmsdataindexurl") as s:

                download_url = s.post(
                    URL,
                    json={
                        "filepath": f"{tenant_id}/{path}",
                        "userGroupId": space,
                    },
                )

                if download_url.status_code != 200:
                    raise ValueError(
                        "Could not download file. Please check if the backend is running."
                    )
                urls.append(download_url.text)
        for i in range(len(urls)):
            filename = paths[i].split("/")[-1]
            url = urls[i]

            print(f"Downloading {filename}")

            for _ in range(2):
                try:
                    with tqdm(
                        unit="B",
                        unit_scale=True,
                        unit_divisor=1024,
                        miniters=1,
                        desc=f"Progress",
                    ) as t:
                        ssl._create_default_https_context = (
                            ssl._create_unverified_context
                        )
                        urllib.request.urlretrieve(
                            url,
                            f"{name}/{filename}",
                            reporthook=download_hook(t),
                            data=None,
                        )
                        break
                except:
                    filename = filename.split("/")
                    name += "/" + "/".join(
                        [filename[i] for i in range(len(filename) - 1)]
                    )
                    filename = filename[-1]
                    if not os.path.isdir(f"{name}/{filename}"):
                        os.makedirs(f"{name}/")

            else:
                raise ValueError(
                    "Your download failed. Please check if the backend is still running."
                )

            print(f"Finished downloading {filename}\n")

        return {"message": f"Files downloaded successfully to '{name}'"}

    def get_group_analysis(
        self, analysis_id, group_analysis_id=None, **kwargs
    ):
        """
        Returns the list of group analysis objects for the given analysis id, provided they exist.

        Parameters
        ----------
        analysis_id : str
            The analysis id.

        group_analysis_id : str, optional
            The group analysis id, defaulted to None. If provided, the function will return the group analysis object for the given group analysis id.

        **kwargs : dict, optional
            Search keyword parameters to be passed in. Acceptable values are 'name' or 'description'.

        Returns
        -------
        res : list[dict]
            A list of dictionaries containing the group analysis objects.

        """
        params = {"analysisid": analysis_id}
        if kwargs and not group_analysis_id:
            if len(kwargs.keys()) > 1:
                raise ValueError("Please include only one search parameter.")
            search_field = list(kwargs.keys())[0]
            if search_field not in ["name", "description"]:
                raise ValueError(
                    "Invalid search field. Please choose between 'name' or 'description'."
                )
            search_item = kwargs[search_field]

            if not search_item:
                raise ValueError(
                    f"Please provide a non null value for {search_field}"
                )
            params["searchFields"] = search_field
            params["searchItem"] = search_item

        URL = f"{self._auth.url}api/v1/groupanalysis/groupanalyses"

        if group_analysis_id:
            URL = f"{URL}/{group_analysis_id}"
            params["id"] = group_analysis_id

        with self._get_auth_session("getgroupanalyses") as s:
            response = s.get(URL, params=params)
            if response.status_code != 200:
                raise ServerError(
                    "Request failed. Please check your parameters."
                )
            response = response.json()

            spaces = {x["id"]: x["usergroup_name"] for x in self.get_spaces()}
            for entry in response:
                if "user_group" in entry:
                    entry["space"] = spaces.get(entry["user_group"], None)
                    del entry["user_group"]

            return response

    def group_analysis_results(self, analysis_id: str, group_analysis_id=None):
        """
        Returns the group analysis data for the given analysis id, provided it exists.

        If no group analysis id is provided, the function will return the most recent group analysis data for the given analysis id.

        Parameters
        ----------
        analysis_id : str
            The analysis id.

        group_analysis_id : str, optional
            The group analysis id, defaulted to None.

        Returns
        -------
        res : dict
            A dictionary containing the group analysis object.

        Examples
        -------
        >>> from seer_pas_sdk import SeerSDK
        >>> seer_sdk = SeerSDK()
        >>> seer_sdk.group_analysis_results("YOUR_ANALYSIS_ID_HERE")
        >>> {
                "pre": {
                    "protein": [],
                    "peptide": [],
                },
                "post": {
                    "protein": {},
                    "protein_url": {
                        "protein_processed_file_url": "",
                        "protein_processed_long_form_file_url": "",
                    },
                    "peptide": {},
                    "peptide_url": {
                        "peptide_processed_file_url": "",
                        "peptide_processed_long_form_file_url": "",
                    },
                },
                "box_plot": []
            }
        """

        if not analysis_id:
            raise ValueError("Analysis ID cannot be empty.")

        URL = f"{self._auth.url}"

        res = {
            "pre": {
                "protein": [],
                "peptide": [],
            },
            "post": {
                "protein": {},
                "protein_url": {
                    "protein_processed_file_url": "",
                    "protein_processed_long_form_file_url": "",
                },
                "peptide": {},
                "peptide_url": {
                    "peptide_processed_file_url": "",
                    "peptide_processed_long_form_file_url": "",
                },
            },
        }

        # Pre-GA data call
        with self._get_auth_session("getanalysisresultprotein") as s:

            protein_pre_data = s.post(
                url=f"{URL}api/v2/groupanalysis/protein",
                json={"analysisId": analysis_id, "grouping": "condition"},
            )
            if protein_pre_data.status_code != 200:
                raise ServerError(
                    "Invalid request. Could not fetch group analysis protein pre data. Please check your parameters."
                )

            protein_pre_data = protein_pre_data.json()

            res["pre"]["protein"] = protein_pre_data

        with self._get_auth_session("getanalysisresultpeptide") as s:

            peptide_pre_data = s.post(
                url=f"{URL}api/v2/groupanalysis/peptide",
                json={"analysisId": analysis_id, "grouping": "condition"},
            )

            if peptide_pre_data.status_code != 200:
                raise ServerError(
                    "Invalid request. Could not fetch group analysis peptide pre data. Please check your parameters."
                )

            peptide_pre_data = peptide_pre_data.json()
            res["pre"]["peptide"] = peptide_pre_data

        # Post-GA data call
        with self._get_auth_session("getgroupanalysispost") as s:
            if group_analysis_id:
                get_saved_result = self.get_group_analysis(
                    analysis_id=analysis_id,
                    group_analysis_id=group_analysis_id,
                )
            else:
                get_saved_result = s.get(
                    f"{URL}api/v1/groupanalysis/getSavedResults?analysisid={analysis_id}"
                )
                if get_saved_result.status_code != 200:
                    raise ServerError(
                        "Could not fetch saved results. Please check your analysis id."
                    )
                get_saved_result = get_saved_result.json()

            # Protein data
            if "pgResult" in get_saved_result:
                res["post"]["protein"] = get_saved_result["pgResult"]

            # Peptide data
            if "peptideResult" in get_saved_result:
                res["post"]["peptide"] = get_saved_result["peptideResult"]

            # require that either protein or peptide data exists
            # Error handling is necessary for volcano plot calculations downstream
            if not (res["post"].get("protein") or res["post"].get("peptide")):
                raise ValueError(
                    "No group analysis data returned from server."
                )

            # Protein URLs
            if "pgProcessedFileUrl" in get_saved_result:
                res["post"]["protein_url"]["protein_processed_file_url"] = (
                    get_saved_result["pgProcessedFileUrl"]
                )
            if "pgProcessedLongFormFileUrl" in get_saved_result:
                res["post"]["protein_url"][
                    "protein_processed_long_form_file_url"
                ] = get_saved_result["pgProcessedLongFormFileUrl"]

            # Peptide URLs
            if "peptideProcessedFileUrl" in get_saved_result:
                res["post"]["peptide_url"]["peptide_processed_file_url"] = (
                    get_saved_result["peptideProcessedFileUrl"]
                )

            if "peptideProcessedLongFormFileUrl" in get_saved_result:
                res["post"]["peptide_url"][
                    "peptide_processed_long_form_file_url"
                ] = get_saved_result["peptideProcessedLongFormFileUrl"]

        return res

    def get_box_plot_data(
        self,
        analysis_id: str,
        group_analysis_id: str = None,
        feature_ids: _List[str] = [],
        show_significant_only: bool = False,
        as_df=False,
        volcano_plot=False,
        cached=False,
    ):
        """Get box plot data for given analyses and samples formatted in a DataFrame or a dictionary.

        Args:
            analysis_id (str): ID of the analysis.
            feature_ids (list[str], optional): Filter result object to a set of ids. Defaults to [].
            show_significant_only (bool, optional): Mark true if only significant results are to be returned. Defaults to False.
            as_df (bool, optional): whether the result should be converted to a DataFrame. Defaults to False.
            volcano_plot (bool, optional): Mark true to include the volcano plot data in the return object. Defaults to False.
            cached (bool, optional): Mark true to return volcano plot data as a VolcanoPlotBuilder object. No effect if volcano_plot flag is marked false. Defaults to False.

        Raises:
            ValueError: Invalid feature type. Must be either 'protein' or 'peptide'.
            ServerError: Could not fetch box plot data.

        Returns:
            list[dict] | pd.DataFrame : A list of dictionaries or a dataframe with each row containing the following keys/columns:
                                        'proteinId', 'intensity', 'sampleName', 'sampleId', 'condition','gene'
        """

        with self._get_auth_session("getgroupanalysisraw") as s:

            # API call 1 - get volcano plot data for filtered results and gene mapping
            builder = self.get_volcano_plot_data(
                analysis_id, cached=True, group_analysis_id=group_analysis_id
            )

            protein_peptide_gene_map = builder.protein_gene_map

            # API call 2 - get analysis samples to get condition
            samples_metadata = self._get_analysis_samples(
                analysis_id=analysis_id
            )

            json = {"analysisId": analysis_id}
            if feature_ids:
                json["featureIds"] = ",".join(feature_ids)
            filters = ""
            # API call 3 - get group analysis data. This gives us the filters for the group analysis
            if group_analysis_id:
                ga = self.get_group_analysis(
                    analysis_id, group_analysis_id=group_analysis_id
                )
                filters = ga["parameters"]["filters"]
            if filters:
                json["filters"] = filters

            json["featureType"] = (
                builder.type if builder.type == "peptide" else "proteingroup"
            )

            # API call 4 - get intensities
            box_plot_data = s.post(
                url=f"{self._auth.url}api/v1/groupanalysis/rawdata", json=json
            )

            if box_plot_data.status_code != 200:
                raise ServerError("Could not fetch box plot data.")

            box_plot_data = box_plot_data.json()
            feature_type_index = (
                "peptide" if builder.type == "peptide" else "proteinId"
            )
            box_plot_data = [
                x
                for x in box_plot_data
                if x[feature_type_index] in protein_peptide_gene_map
            ]
            sample_id_condition = {
                x["id"]: x["condition"] for x in samples_metadata
            }

            if show_significant_only:
                significant_rows = set(builder.get_significant_rows())
                box_plot_data = [
                    x
                    for x in box_plot_data
                    if x[feature_type_index] in significant_rows
                ]

            for row in box_plot_data:
                row["condition"] = sample_id_condition.get(
                    row["sampleId"], None
                )
                row["gene"] = builder.protein_gene_map[row[feature_type_index]]

            if as_df:
                box_plot_data = pd.DataFrame(box_plot_data)

            if volcano_plot:
                vplot = None
                if cached:
                    vplot = builder
                elif as_df:
                    vplot = pd.DataFrame(builder.volcano_plot)
                else:
                    vplot = builder.volcano_plot

                return {"box_plot": box_plot_data, "volcano_plot": vplot}
            return box_plot_data

    def get_all_volcano_plot_data(self, analysis_id: str, box_plot=False):
        """
        Get all volcano plot data for a given analysis.

        Args:
            analysis_id (str): ID of the analysis.
            box_plot (bool, optional): Mark true to include box plot data in the return object. Defaults to False.

        Returns:
            dict[str, pd.DataFrame]: A dictionary containing the volcano plot and optionally box plot data for each group analysis.
        """
        group_analysis_ids = [
            x["id"]
            for x in self.get_group_analysis(analysis_id).get("data", [])
            if x.get("id")
        ]
        if not group_analysis_ids:
            return {}
        results = dict()

        if box_plot:
            results = {
                ga_id: {
                    k: v
                    for k, v in self.get_box_plot_data(
                        analysis_id, ga_id, as_df=True, volcano_plot=True
                    ).items()
                }
                for ga_id in group_analysis_ids
            }
        else:
            results = {
                ga_id: {
                    "volcano_plot": self.get_volcano_plot_data(
                        analysis_id, group_analysis_id=ga_id, as_df=True
                    )
                }
                for ga_id in group_analysis_ids
            }

        return results

    def _get_analysis_pca(
        self,
        analysis_ids: _List[str],
        sample_ids: _List[str],
        type: str,
        hide_control: bool = False,
    ):
        """
        ****************
        [UNEXPOSED METHOD CALL]
        ****************
        Get PCA data for given analyses and samples.
        Args:
            analysis_ids (list[str]): IDs of the analyses of interest.
            sample_ids (list[str]): IDs of the samples of interest.
            type (str): Type of data to be fetched. Must be either 'protein' or 'peptide'.
            hide_control (bool, optional): Mark true if controls are to be excluded. Defaults to False.
        Raises:
            ValueError: No analysis IDs provided.
            ValueError: No sample IDs provided.
            ValueError: Invalid type provided.
            ServerError: Could not fetch PCA data.
        Returns:
            dict[str, list|float]
                Returns response object containing 'xContributionRatio' (float), 'yContributionRatio' (float), 'samples' (list[dict]), and 'points' (list[float]).
        """
        if not analysis_ids:
            raise ValueError("Analysis IDs cannot be empty.")
        if type not in ["protein", "peptide"]:
            raise ValueError("Type must be either 'protein' or 'peptide'.")

        URL = f"{self._auth.url}api/v1/analysisqcpca"

        with self._get_auth_session("getanalysispca") as s:
            json = {
                "analysisIds": ",".join(analysis_ids),
                "type": type,
            }
            if sample_ids:
                json["sampleIds"] = ",".join(sample_ids)

            # specify hideControl as a string - unexpected behavior occurs if a boolean is passed
            if hide_control:
                json["hideControl"] = "true"
            else:
                json["hideControl"] = "false"

            pca_data = s.post(URL, json=json)

            if pca_data.status_code != 200:
                raise ServerError("Could not fetch PCA data.")

            return pca_data.json()

    def get_analysis_pca_data(
        self,
        analysis_ids: _List[str],
        type: str,
        sample_ids: _List[str] = [],
        hide_control: bool = False,
        as_df=False,
    ):
        """
        Get PCA data for given analyses and samples formatted in a DataFrame or a dictionary.
        Args:
            analysis_ids (list[str]): IDs of the analyses of interest.
            type (str): Type of data to be fetched. Must be either 'protein' or 'peptide'.
            sample_ids (list[str], optional): IDs of the samples of interest.
            hide_control (bool, optional): Mark true if controls are to be excluded. Defaults to False.
            as_df (bool, optional): whether the result should be converted to a DataFrame. Defaults to False.
        Raises:
            ValueError: No analysis IDs provided.
            ValueError: No sample IDs provided.
            ValueError: Invalid type parameter provided.
            ServerError: Could not fetch PCA data.
        Returns:
            A dictionary with the following keys:
                - x_contribution_ratio (float): Proportion of variance explained by the x-axis.
                - y_contribution_ratio (float): Proportion of variance explained by the y-axis.
                - data (list[dict] | pd.DataFrame): A list of dictionaries or a dataframe with each row containing the following keys/columns:
                    - sample_name (str): Name of the sample.
                    - plate_name (str): Name of the plate.
                    - sample_id (int): ID of the sample.
                    - condition (str): Condition.
                    - PC1 (float): X-value of the PCA point.
                    - PC2 (float): Y-value of the PCA point.
                    - custom_* (str): Custom fields. Included if meaningful, i.e., not null, in the data.
        Examples
        --------
        >>> from seer_pas_sdk import *
        >>> sdk = SeerSDK()
        >>> sdk.get_analysis_pca_data(
                analysis_ids=["analysis_id"],
                sample_ids=["sample_id"],
                type="protein",
                hide_control=False
            )
        """
        pca_data = self._get_analysis_pca(
            analysis_ids, sample_ids, type, hide_control
        )

        # common columns returned by the API
        generic_columns = [
            "sample_name",
            "plate_name",
            "sample_id",
            "condition",
            "PC1",
            "PC2",
        ]

        # edge case where yContributionRatio is NaN when zero points are returned.
        if not "yContributionRatio" in pca_data:
            y_contribution_ratio = None
        else:
            y_contribution_ratio = pca_data["yContributionRatio"]

        x_contribution_ratio = pca_data["xContributionRatio"]
        samples = pca_data["samples"]
        points = pca_data["points"]

        df = pd.DataFrame(
            [
                sample | {"PC1": point[0], "PC2": point[1]}
                for sample, point in zip(samples, points)
            ]
        )

        # Slice the df such that only custom columns are dropped in the absence of data
        df = pd.concat(
            [
                df.drop(columns=generic_columns).dropna(how="all", axis=1),
                df[generic_columns],
            ],
            axis=1,
        )

        # Filter down to a minimal set of columns
        permitted_columns = [
            x
            for x in df.columns
            if x in generic_columns or x.startswith("custom_")
        ]

        df = df.loc(axis=1)[permitted_columns]

        # Return the data as a DataFrame if as_df is True
        if not as_df:
            df = df.to_dict(orient="records")
        result = dict(
            x_contribution_ratio=x_contribution_ratio,
            y_contribution_ratio=y_contribution_ratio,
            data=df,
        )
        return result

    def get_analysis_hierarchical_clustering(
        self,
        analysis_ids: _List[str],
        sample_ids: _List[str] = [],
        hide_control: bool = False,
    ):
        """
        Get hierarchical clustering data for given analyses and samples.
        Args:
            analysis_ids (list[str]): IDs of the analyses.
            sample_ids (list[str], optional): IDs of the samples.
            hide_control (bool, optional): Mark true if controls are to be excluded. Defaults to False.
            raw_data (bool, optional): Mark true if raw data should be returned. Defaults to True.
        Raises:
            ValueError: No analysis IDs provided.
            ValueError: No sample IDs provided.
            ValueError: Response status code is not 200.
        Returns:
            dict
                Hierarchical clustering data returned by the API.
        """
        if not analysis_ids:
            raise ValueError("Analysis IDs cannot be empty.")

        URL = f"{self._auth.url}api/v1/analysishcluster"

        with self._get_auth_session("getanalysishclust") as s:
            json = {
                "analysisIds": ",".join(analysis_ids),
            }
            if sample_ids:
                json["sampleIds"] = ",".join(sample_ids)

            if sample_ids:
                json["sampleIds"] = ",".join(sample_ids)

            # specify hideControl as a string
            # Python bool values are not recognized by the API
            if hide_control:
                json["hideControl"] = "true"
            else:
                json["hideControl"] = "false"

            hc_data = s.post(URL, json=json)

            if hc_data.status_code != 200:
                raise ValueError(
                    "Invalid request. Please check your parameters."
                )

            data = hc_data.json()

            # Filter out custom fields that are not part of the tenant's custom fields
            if not "samples" in data:
                raise ValueError("No sample data returned from server.")

            data["samples"] = [
                {k: v for k, v in sample.items()} for sample in data["samples"]
            ]

            return data

    def get_ppi_network_data(
        self, significant_pgs: _List[str], species: str = None
    ):
        """
        Get PPI network data for given significant protein groups.
        Args:
            significant_pgs (_List[str]): Significant protein groups.
            species (str, optional): Species of interest. Defaults to None.
        Raises:
            ValueError: No significant protein groups provided.
            ValueError: Response status code is not 200.
        Returns:
            dict
                Response returned by the API.
        """
        if not significant_pgs:
            raise ValueError("Significant protein groups cannot be empty.")

        URL = f"{self._auth.url}api/v1/groupanalysis/stringdb"

        with self._get_auth_session("getppinetwork") as s:
            json = {
                "significantPGs": ",".join(significant_pgs),
            }
            if species:
                json["species"] = species

            ppi_data = s.post(URL, json=json)

            if ppi_data.status_code != 200:
                raise ValueError("Server error - bad response")

            return ppi_data.json()

    # groups are user defined by the sample description file
    def get_cluster_heatmap_data(
        self,
        analysis_id: str,
        grouping: str,
        groups: _List[str],
        contrasts: _List[_Tuple[int, ...]],
        stat_test: str,
        feature_type: str,
        significant_pgs: _List[str] = [],
    ):
        """Get cluster heatmap data for the given analysis.

        Args:
            analysis_id (str): ID of the analysis
            grouping (str): Category of sample groups
            groups (_List[str]): sample groups
            contrasts (_List[_Tuple[int, ...]]): Indicate which groups are compared against each other. e.g. [(0, 1, -1, 0), (1, 0, 0, -1)]
            stat_test (str): Statistical test to be used
            feature_type (str): Type of feature to be used, either proteingroup or peptide
            significant_pgs (_List[str], optional): significant protein group IDs. Defaults to [].

        Raises:
            ValueError: "Feature type must be either 'proteingroup' or 'peptide'."
            ValueError: "Stat test must be either 'ttest' or 'wilcoxon'."
            ValueError: Invalid contrast value.
            ValueError: Server error

        Returns:
            dict: the response object
                    clusterProtein: List of protein clusters
                        clusters:
                            indexes: list[int], List of indexes
                            height: int, Height of the cluster
                            children: list[dict] | None, Children of the cluster
                    clusterSample: List of sample clusters
                        clusters:
                            indexes: list[int], List of indexes
                            height: int, Height of the cluster
                            children: list[dict] | None, Children of the cluster
                    data: List of data

        """
        if feature_type not in ["proteingroup", "peptide"]:
            raise ValueError(
                "Feature type must be either 'proteingroup' or 'peptide'."
            )

        if stat_test not in ["ttest", "wilcoxon"]:
            raise ValueError("Stat test must be either 'ttest' or 'wilcoxon'.")

        [validate_contrast(contrast, len(groups)) for contrast in contrasts]

        formatted_contrasts = ";".join(
            [",".join(map(str, x)) for x in contrasts]
        )

        payload = dict(
            analysisId=analysis_id,
            grouping=grouping,
            groups=",".join(groups),
            contrasts=formatted_contrasts,
            statTest=stat_test,
            featureType=feature_type,
            significantPGs=",".join(significant_pgs),
        )

        with self._get_auth_session("getanalysisclusterheatmap") as s:
            URL = f"{self._auth.url}api/v2/clusterheatmap"
            response = s.post(URL, json=payload)
            if response.status_code != 200:
                raise ValueError("Server error. Bad response.")
            return response.json()

    def get_enrichment_plot(
        self,
        analysis_id: str,
        significant_pgs: _List[str],
        summarize_output: bool = False,
        exclude_singleton: bool = False,
        cutoff: float = None,
        species: str = None,
    ):
        """
        Get enrichment plot data for a given analysis ID.

        Args:
            analysis_id (str): ID of the analysis.
            significant_pgs (_List[str]): List of significant protein/peptide groups.
            summarize_output (bool, optional): Summarize the output. Defaults to False.
            exclude_singleton (bool, optional): Exclude singleton values. Defaults to False.
            cutoff (float, optional): Cutoff value for the p-value to determine significance. Defaults to None.
            species (str, optional): Species to filter the data by. Defaults to None.

        Raises:
            ServerError - could not fetch enrichment plot data.

        Returns:
            dict: A dictionary containing the enrichment plot data.
        """

        URL = f"{self._auth.url}api/v1/groupanalysis/enrichmentgo"

        if not significant_pgs:
            raise ValueError("Significant pgs cannot be empty.")

        with self._get_auth_session("getanalysisenrichmentplot") as s:
            json = {
                "analysisId": analysis_id,
                "significantPGs": significant_pgs,
                "summarizeOutput": summarize_output,
                "excludeSingleton": exclude_singleton,
            }
            if cutoff:
                json["cutoff"] = cutoff
            if species:
                json["species"] = species

            enrichment_data = s.post(URL, json=json)

            if enrichment_data.status_code != 200:
                raise ValueError("Could not fetch enrichment plot data.")

            return enrichment_data.json()

    def get_volcano_plot_data(
        self,
        analysis_id,
        group_analysis_id=None,
        significance_threshold=0.05,
        fold_change_threshold=1,
        label_by="fold_change",
        cached=False,
        as_df=False,
    ):
        """Get volcano plot data for a given analysis ID.

        Args:
            analysis_id (str): ID of the analysis.
            significance_threshold (float, optional): Cutoff value for the p-value to determine significance. Defaults to 0.05.
            fold_change_threshold (float, optional): Cutoff value for the fold change to determine significance. Defaults to 1.
            label_by (str, optional): Metric to sort result data. Defaults to "fold_change".
            cached (bool, optional): Return a VolcanoPlotBuilder object for calculation reuse. Defaults to False.
            as_df (bool, optional): whether the result should be converted to a DataFrame. Defaults to False.

        Raises:
            ServerError - could not fetch group analysis results.
        Returns:
           list[dict] | pd.DataFrame | VolcanoPlotBuilder: A list of dictionaries, a DataFrame, or a VolcanoPlotBuilder object containing the volcano plot data.
                                                           Object contains the following columns: 'logFD', 'negativeLog10P', 'dataIndex', 'rowID', 'gene', 'protein',
                                                                                                   'group', 'significant', 'euclideanDistance'
        """
        try:
            response = self.group_analysis_results(
                analysis_id, group_analysis_id=group_analysis_id
            )
        except:
            raise ServerError(
                f"Could not fetch group analysis results. Please check that group analysis has completed for analysis {analysis_id}."
            )

        obj = VolcanoPlotBuilder(
            response, significance_threshold, fold_change_threshold, label_by
        )

        if cached:
            return obj
        else:
            if as_df:
                return pd.DataFrame(obj.volcano_plot)
            else:
                return obj.volcano_plot

    def _get_analysis_samples(
        self, analysis_id: str = None, analysis_name: str = None, as_df=False
    ):
        """
        Get the samples associated with a given analysis.

        Args:
            analysis_id (str): UUID identifier of the analysis. Defaults to None.
            analysis_name (str): Name of the analysis. Defaults to None.
            as_df (bool) : whether the result should be converted to a DataFrame. Defaults to False.

        Raises:
            ServerError - could not retrieve samples for analysis.
        Returns:
            list[dict] : a list of samples associated with the analysis.
        """

        if not analysis_id and not analysis_name:
            raise ValueError("Analysis cannot be empty.")

        if analysis_id:
            rows = [{"id": analysis_id}]
        else:
            rows = self.get_analyses(analysis_name=analysis_name)

        resp = []
        for row in rows:
            URL = f"{self._auth.url}api/v1/analyses/samples/{row['id']}"
            with self._get_auth_session("getanalysissamples") as s:
                samples = s.get(URL)
                try:
                    samples.raise_for_status()
                    obj = samples.json()[0]
                    resp += obj["samples"]
                except:
                    continue

        if not resp:
            raise ServerError(
                f"Could not retrieve samples for analysis {analysis_id or analysis_name}."
            )

        resp = pd.DataFrame(resp)
        resp.drop_duplicates(subset=["id"], inplace=True)
        return resp if as_df else resp.to_dict(orient="records")

    def get_analysis_protocol_fasta(self, analysis_id, download_path=None):
        if not analysis_id:
            raise ValueError("Analysis ID cannot be empty.")

        if not download_path:
            download_path = os.getcwd()

        try:
            analysis_protocol_id = self.get_analyses(analysis_id)[0][
                "analysis_protocol_id"
            ]
        except (IndexError, KeyError):
            raise ValueError(f"Could not parse server response.")

        try:
            analysis_protocol_engine = self.get_analysis_protocols(
                analysis_protocol_id=analysis_protocol_id
            )[0]["analysis_engine"]
        except (IndexError, KeyError):
            raise ValueError(f"Could not parse server response.")

        analysis_protocol_engine = analysis_protocol_engine.lower()
        if analysis_protocol_engine == "diann":
            URL = f"{self._auth.url}api/v1/analysisProtocols/editableParameters/diann/{analysis_protocol_id}"
        elif analysis_protocol_engine == "encyclopedia":
            URL = f"{self._auth.url}api/v1/analysisProtocols/editableParameters/dia/{analysis_protocol_id}"
        elif analysis_protocol_engine == "msfragger":
            URL = f"{self._auth.url}api/v1/analysisProtocols/editableParameters/msfragger/{analysis_protocol_id}"
        elif analysis_protocol_engine == "proteogenomics":
            URL = f"{self._auth.url}api/v1/analysisProtocols/editableParameters/proteogenomics/{analysis_protocol_id}"
        else:
            # Change needed on the backend to get s3 file path for MaxQuant
            # URL = f"{self._auth.url}api/v1/analysisProtocols/editableParameters/{analysis_protocol_id}"
            raise ValueError(
                f"Analysis protocol engine {analysis_protocol_engine} not supported for fasta download."
            )

        with self._get_auth_session("getanalysisprotocolparameters") as s:
            response = s.get(URL)
            if response.status_code != 200:
                raise ServerError("Request failed.")
            response = response.json()
            if type(response) == dict:
                response = response["editableParameters"]
            fasta_filenames = [
                x["Value"]
                for x in response
                if x["Key"] in ["fasta", "fastaFilePath", "referencegenome"]
            ]
            if not fasta_filenames:
                raise ServerError("No fasta file name returned from server.")

        URL = f"{self._auth.url}api/v1/analysisProtocolFiles/getUrl"
        for file in fasta_filenames:
            with self._get_auth_session("getanalysisprotocolfilesurl") as s:
                response = s.post(URL, json={"filepath": file})
                if response.status_code != 200:
                    raise ServerError("Request failed.")
                url = response.json()["url"]
                filename = os.path.basename(file)
                print(f"Downloading {filename}")
                for _ in range(2):
                    try:
                        with tqdm(
                            unit="B",
                            unit_scale=True,
                            unit_divisor=1024,
                            miniters=1,
                            desc=f"Progress",
                        ) as t:
                            ssl._create_default_https_context = (
                                ssl._create_unverified_context
                            )
                            urllib.request.urlretrieve(
                                url,
                                f"{download_path}/{filename}",
                                reporthook=download_hook(t),
                                data=None,
                            )
                            break
                    except:
                        if not os.path.isdir(f"{download_path}"):
                            os.makedirs(f"{download_path}")

                print(f"Downloaded file to {download_path}/{file}")<|MERGE_RESOLUTION|>--- conflicted
+++ resolved
@@ -316,12 +316,7 @@
         else:
             params = dict()
 
-<<<<<<< HEAD
-        spaces = {x["id"]: x["usergroup_name"] for x in self.get_spaces()}
-        with self._get_auth_session() as s:
-=======
         with self._get_auth_session("getplates") as s:
->>>>>>> aff5de16
 
             plates = s.get(
                 f"{URL}/{plate_id}" if plate_id else URL,
