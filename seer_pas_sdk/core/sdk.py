--- conflicted
+++ resolved
@@ -644,17 +644,10 @@
                     res["space"] = spaces.get(res["user_group"], "General")
                     del res["user_group"]
                 plate_ids = {
-<<<<<<< HEAD
-                    x["plate_id"]
-                    for x in self.find_samples(project_id=res["id"])
-                }
-                res["plate_ids"] = list(plate_ids)
-=======
                     x["plate_uuid"]
                     for x in self.find_samples(project_id=res["id"])
                 }
                 res["plate_uuids"] = list(plate_ids)
->>>>>>> 76656fc8
                 return res
         else:
             res = self.find_projects(project_name=project_name)
